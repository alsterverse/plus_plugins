--- conflicted
+++ resolved
@@ -31,60 +31,11 @@
     _instance = instance;
   }
 
-<<<<<<< HEAD
-  /// Share uri.
-  Future<ShareResult> shareUri(
-    Uri uri, {
-    Rect? sharePositionOrigin,
-    List<CupertinoActivityType>? excludedActivityType,
-  }) {
-    return _instance.shareUri(
-      uri,
-      sharePositionOrigin: sharePositionOrigin,
-      excludedActivityType: excludedActivityType,
-    );
-=======
   Future<ShareResult> share(ShareParams params) async {
     return _instance.share(params);
->>>>>>> 160a0182
-  }
-}
-
-<<<<<<< HEAD
-  /// Share text with Result.
-  Future<ShareResult> share(
-    String text, {
-    String? subject,
-    Rect? sharePositionOrigin,
-    List<CupertinoActivityType>? excludedActivityType,
-  }) async {
-    return await _instance.share(
-      text,
-      subject: subject,
-      sharePositionOrigin: sharePositionOrigin,
-      excludedActivityType: excludedActivityType,
-    );
-  }
-
-  /// Share [XFile] objects with Result.
-  Future<ShareResult> shareXFiles(
-    List<XFile> files, {
-    String? subject,
-    String? text,
-    Rect? sharePositionOrigin,
-    List<CupertinoActivityType>? excludedActivityType,
-    List<String>? fileNameOverrides,
-  }) async {
-    return _instance.shareXFiles(
-      files,
-      subject: subject,
-      text: text,
-      sharePositionOrigin: sharePositionOrigin,
-      excludedActivityType: excludedActivityType,
-      fileNameOverrides: fileNameOverrides,
-    );
-  }
-=======
+  }
+}
+
 class ShareParams {
   /// The text to share
   ///
@@ -184,6 +135,12 @@
   /// * Supported platforms: Web
   ///   Parameter ignored on other platforms.
   final bool mailToFallbackEnabled;
+
+  /// Exclude services on iOS and macOS that you think are not suitable for your content.
+  ///
+  /// * Supported platforms: iOS, macOS
+  ///   Parameter ignored on other platforms.
+  final List<CupertinoActivityType>? excludedActivityType;
 
   ShareParams({
     this.text,
@@ -196,8 +153,8 @@
     this.fileNameOverrides,
     this.downloadFallbackEnabled = true,
     this.mailToFallbackEnabled = true,
+    this.excludedActivityType,
   });
->>>>>>> 160a0182
 }
 
 /// The result of a share to determine what action the
