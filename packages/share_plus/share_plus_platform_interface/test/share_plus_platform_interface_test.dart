// Copyright 2019 The Flutter Authors. All rights reserved.
// Use of this source code is governed by a BSD-style license that can be
// found in the LICENSE file.

import 'dart:io';

import 'package:flutter/services.dart';
import 'package:flutter_test/flutter_test.dart'
    show TestDefaultBinaryMessengerBinding, TestWidgetsFlutterBinding;
import 'package:mockito/mockito.dart';
import 'package:share_plus_platform_interface/method_channel/method_channel_share.dart';
import 'package:share_plus_platform_interface/share_plus_platform_interface.dart';
import 'package:test/test.dart';

void main() {
  TestWidgetsFlutterBinding.ensureInitialized();

  late MockMethodChannel mockChannel;
  late SharePlatform sharePlatform;

  setUp(() {
    sharePlatform = SharePlatform();
    mockChannel = MockMethodChannel();
    // Re-pipe to mockito for easier verifies.
    TestDefaultBinaryMessengerBinding.instance.defaultBinaryMessenger
        .setMockMethodCallHandler(MethodChannelShare.channel,
            (MethodCall call) async {
      // The explicit type can be void as the only method call has a return type of void.
      await mockChannel.invokeMethod<void>(call.method, call.arguments);
      return null;
    });
  });

  test('can set SharePlatform instance', () {
    final currentId = identityHashCode(SharePlatform.instance);

    final newInstance = MethodChannelShare();
    final newInstanceId = identityHashCode(newInstance);

    expect(currentId, isNot(equals(newInstanceId)));
    expect(
      identityHashCode(SharePlatform.instance),
      equals(currentId),
    );
    SharePlatform.instance = newInstance;
    expect(
      identityHashCode(SharePlatform.instance),
      equals(newInstanceId),
    );
  });

  test('sharing empty fails', () {
    expect(
      () => sharePlatform.share(ShareParams()),
      throwsA(const TypeMatcher<AssertionError>()),
    );
    expect(
      () => SharePlatform.instance.share(ShareParams()),
      throwsA(const TypeMatcher<AssertionError>()),
    );
    verifyZeroInteractions(mockChannel);
  });

  test('sharing origin sets the right params', () async {
<<<<<<< HEAD
    await sharePlatform.shareUri(
      Uri.parse('https://pub.dev/packages/share_plus'),
      sharePositionOrigin: const Rect.fromLTWH(1.0, 2.0, 3.0, 4.0),
      excludedActivityType: [CupertinoActivityType.message],
=======
    await sharePlatform.share(
      ShareParams(
        uri: Uri.parse('https://pub.dev/packages/share_plus'),
        sharePositionOrigin: const Rect.fromLTWH(1.0, 2.0, 3.0, 4.0),
      ),
>>>>>>> 160a0182
    );
    verify(mockChannel.invokeMethod<String>('share', <String, dynamic>{
      'uri': 'https://pub.dev/packages/share_plus',
      'originX': 1.0,
      'originY': 2.0,
      'originWidth': 3.0,
      'originHeight': 4.0,
      'excludedActivityType': [CupertinoActivityType.message.value],
    }));

    await sharePlatform.share(
<<<<<<< HEAD
      'some text to share',
      subject: 'some subject to share',
      sharePositionOrigin: const Rect.fromLTWH(1.0, 2.0, 3.0, 4.0),
      excludedActivityType: [CupertinoActivityType.message],
=======
      ShareParams(
        text: 'some text to share',
        subject: 'some subject to share',
        sharePositionOrigin: const Rect.fromLTWH(1.0, 2.0, 3.0, 4.0),
      ),
>>>>>>> 160a0182
    );
    verify(mockChannel.invokeMethod<String>('share', <String, dynamic>{
      'text': 'some text to share',
      'subject': 'some subject to share',
      'originX': 1.0,
      'originY': 2.0,
      'originWidth': 3.0,
      'originHeight': 4.0,
      'excludedActivityType': [CupertinoActivityType.message.value],
    }));

    await withFile('tempfile-83649a.png', (File fd) async {
<<<<<<< HEAD
      await sharePlatform.shareXFiles(
        [XFile(fd.path)],
        subject: 'some subject to share',
        text: 'some text to share',
        sharePositionOrigin: const Rect.fromLTWH(1.0, 2.0, 3.0, 4.0),
        excludedActivityType: [CupertinoActivityType.message],
=======
      await sharePlatform.share(
        ShareParams(
          files: [XFile(fd.path)],
          subject: 'some subject to share',
          text: 'some text to share',
          sharePositionOrigin: const Rect.fromLTWH(1.0, 2.0, 3.0, 4.0),
        ),
>>>>>>> 160a0182
      );
      verify(mockChannel.invokeMethod<String>(
        'share',
        <String, dynamic>{
          'paths': [fd.path],
          'mimeTypes': ['image/png'],
          'subject': 'some subject to share',
          'text': 'some text to share',
          'originX': 1.0,
          'originY': 2.0,
          'originWidth': 3.0,
          'originHeight': 4.0,
          'excludedActivityType': [CupertinoActivityType.message.value],
        },
      ));
    });
  });

  test('sharing file sets correct mimeType', () async {
    await withFile('tempfile-83649b.png', (File fd) async {
      await sharePlatform.share(ShareParams(files: [XFile(fd.path)]));
      verify(mockChannel.invokeMethod<String>('share', <String, dynamic>{
        'paths': [fd.path],
        'mimeTypes': ['image/png'],
      }));
    });
  });

  test('sharing file sets passed mimeType', () async {
    await withFile('tempfile-83649c.png', (File fd) async {
      await sharePlatform.share(
        ShareParams(
          files: [XFile(fd.path, mimeType: '*/*')],
        ),
      );
      verify(mockChannel.invokeMethod<String>('share', <String, dynamic>{
        'paths': [fd.path],
        'mimeTypes': ['*/*'],
      }));
    });
  });

  test('withResult methods return unavailable on non IOS & Android', () async {
    const resultUnavailable = ShareResult(
      'dev.fluttercommunity.plus/share/unavailable',
      ShareResultStatus.unavailable,
    );

    expect(
      sharePlatform.share(
        ShareParams(text: 'some text to share'),
      ),
      completion(equals(resultUnavailable)),
    );

    await withFile('tempfile-83649d.png', (File fd) async {
      expect(
        sharePlatform.share(
          ShareParams(
            files: [XFile(fd.path)],
          ),
        ),
        completion(equals(resultUnavailable)),
      );
    });
  });

  test('withResult methods invoke normal share on non IOS & Android', () async {
<<<<<<< HEAD
    await sharePlatform.share(
      'some text to share',
      subject: 'some subject to share',
      sharePositionOrigin: const Rect.fromLTWH(1.0, 2.0, 3.0, 4.0),
      excludedActivityType: [CupertinoActivityType.message],
=======
    // Setup mockito to return a raw result instead of null
    const success = ShareResult("raw result", ShareResultStatus.success);
    TestDefaultBinaryMessengerBinding.instance.defaultBinaryMessenger
        .setMockMethodCallHandler(MethodChannelShare.channel,
            (MethodCall call) async {
      await mockChannel.invokeMethod<void>(call.method, call.arguments);
      return success.raw;
    });

    final result = await sharePlatform.share(
      ShareParams(
        text: 'some text to share',
        subject: 'some subject to share',
        sharePositionOrigin: const Rect.fromLTWH(1.0, 2.0, 3.0, 4.0),
      ),
>>>>>>> 160a0182
    );
    verify(mockChannel.invokeMethod<String>('share', <String, dynamic>{
      'text': 'some text to share',
      'subject': 'some subject to share',
      'originX': 1.0,
      'originY': 2.0,
      'originWidth': 3.0,
      'originHeight': 4.0,
      'excludedActivityType': [CupertinoActivityType.message.value],
    }));
    expect(result, success);

    await withFile('tempfile-83649e.png', (File fd) async {
      final result = await sharePlatform.share(
        ShareParams(
          files: [XFile(fd.path)],
        ),
      );
      verify(mockChannel.invokeMethod<String>('share', <String, dynamic>{
        'paths': [fd.path],
        'mimeTypes': ['image/png'],
      }));
      expect(result, success);
    });
  });
}

/// Execute a block within a context that handles creation and deletion of a helper file
Future<T> withFile<T>(String filename, Future<T> Function(File fd) func) async {
  final file = File(filename);
  try {
    file.createSync();
    return await func(file);
  } finally {
    file.deleteSync();
  }
}

// https://github.com/dart-lang/mockito/issues/316
class MockMethodChannel extends Mock implements MethodChannel {
  @override
  Future<T?> invokeMethod<T>(String method, [dynamic arguments]) async {
    return super
            .noSuchMethod(Invocation.method(#invokeMethod, [method, arguments]))
        as dynamic;
  }
}<|MERGE_RESOLUTION|>--- conflicted
+++ resolved
@@ -62,18 +62,11 @@
   });
 
   test('sharing origin sets the right params', () async {
-<<<<<<< HEAD
-    await sharePlatform.shareUri(
-      Uri.parse('https://pub.dev/packages/share_plus'),
-      sharePositionOrigin: const Rect.fromLTWH(1.0, 2.0, 3.0, 4.0),
-      excludedActivityType: [CupertinoActivityType.message],
-=======
     await sharePlatform.share(
       ShareParams(
         uri: Uri.parse('https://pub.dev/packages/share_plus'),
         sharePositionOrigin: const Rect.fromLTWH(1.0, 2.0, 3.0, 4.0),
       ),
->>>>>>> 160a0182
     );
     verify(mockChannel.invokeMethod<String>('share', <String, dynamic>{
       'uri': 'https://pub.dev/packages/share_plus',
@@ -81,22 +74,14 @@
       'originY': 2.0,
       'originWidth': 3.0,
       'originHeight': 4.0,
-      'excludedActivityType': [CupertinoActivityType.message.value],
     }));
 
     await sharePlatform.share(
-<<<<<<< HEAD
-      'some text to share',
-      subject: 'some subject to share',
-      sharePositionOrigin: const Rect.fromLTWH(1.0, 2.0, 3.0, 4.0),
-      excludedActivityType: [CupertinoActivityType.message],
-=======
       ShareParams(
         text: 'some text to share',
         subject: 'some subject to share',
         sharePositionOrigin: const Rect.fromLTWH(1.0, 2.0, 3.0, 4.0),
       ),
->>>>>>> 160a0182
     );
     verify(mockChannel.invokeMethod<String>('share', <String, dynamic>{
       'text': 'some text to share',
@@ -105,18 +90,9 @@
       'originY': 2.0,
       'originWidth': 3.0,
       'originHeight': 4.0,
-      'excludedActivityType': [CupertinoActivityType.message.value],
     }));
 
     await withFile('tempfile-83649a.png', (File fd) async {
-<<<<<<< HEAD
-      await sharePlatform.shareXFiles(
-        [XFile(fd.path)],
-        subject: 'some subject to share',
-        text: 'some text to share',
-        sharePositionOrigin: const Rect.fromLTWH(1.0, 2.0, 3.0, 4.0),
-        excludedActivityType: [CupertinoActivityType.message],
-=======
       await sharePlatform.share(
         ShareParams(
           files: [XFile(fd.path)],
@@ -124,7 +100,6 @@
           text: 'some text to share',
           sharePositionOrigin: const Rect.fromLTWH(1.0, 2.0, 3.0, 4.0),
         ),
->>>>>>> 160a0182
       );
       verify(mockChannel.invokeMethod<String>(
         'share',
@@ -137,7 +112,6 @@
           'originY': 2.0,
           'originWidth': 3.0,
           'originHeight': 4.0,
-          'excludedActivityType': [CupertinoActivityType.message.value],
         },
       ));
     });
@@ -193,13 +167,6 @@
   });
 
   test('withResult methods invoke normal share on non IOS & Android', () async {
-<<<<<<< HEAD
-    await sharePlatform.share(
-      'some text to share',
-      subject: 'some subject to share',
-      sharePositionOrigin: const Rect.fromLTWH(1.0, 2.0, 3.0, 4.0),
-      excludedActivityType: [CupertinoActivityType.message],
-=======
     // Setup mockito to return a raw result instead of null
     const success = ShareResult("raw result", ShareResultStatus.success);
     TestDefaultBinaryMessengerBinding.instance.defaultBinaryMessenger
@@ -215,7 +182,6 @@
         subject: 'some subject to share',
         sharePositionOrigin: const Rect.fromLTWH(1.0, 2.0, 3.0, 4.0),
       ),
->>>>>>> 160a0182
     );
     verify(mockChannel.invokeMethod<String>('share', <String, dynamic>{
       'text': 'some text to share',
@@ -224,7 +190,6 @@
       'originY': 2.0,
       'originWidth': 3.0,
       'originHeight': 4.0,
-      'excludedActivityType': [CupertinoActivityType.message.value],
     }));
     expect(result, success);
 
