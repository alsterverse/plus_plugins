// Copyright 2019 The Flutter Authors. All rights reserved.
// Use of this source code is governed by a BSD-style license that can be
// found in the LICENSE file.
#import "./include/share_plus/FPPSharePlusPlugin.h"
#import "LinkPresentation/LPLinkMetadata.h"
#import "LinkPresentation/LPMetadataProvider.h"

static NSString *const PLATFORM_CHANNEL = @"dev.fluttercommunity.plus/share";

static UIViewController *RootViewController(void) {
  if (@available(iOS 13, *)) { // UIApplication.keyWindow is deprecated
    NSSet *scenes = [[UIApplication sharedApplication] connectedScenes];
    for (UIScene *scene in scenes) {
      if ([scene isKindOfClass:[UIWindowScene class]]) {
        NSArray *windows = ((UIWindowScene *)scene).windows;
        for (UIWindow *window in windows) {
          if (window.isKeyWindow) {
            return window.rootViewController;
          }
        }
      }
    }
    return nil;
  } else {
    return [UIApplication sharedApplication].keyWindow.rootViewController;
  }
}

static UIViewController *
TopViewControllerForViewController(UIViewController *viewController) {
  if (viewController.presentedViewController) {
    return TopViewControllerForViewController(
        viewController.presentedViewController);
  }
  if ([viewController isKindOfClass:[UINavigationController class]]) {
    return TopViewControllerForViewController(
        ((UINavigationController *)viewController).visibleViewController);
  }
  return viewController;
}

static NSDictionary *activityTypes;

static void initializeActivityTypeMapping(void) {
  static dispatch_once_t onceToken;
  dispatch_once(&onceToken, ^{
    NSMutableDictionary *originalTypes =
        [[NSMutableDictionary alloc] initWithDictionary:@{
          @"postToFacebook" : UIActivityTypePostToFacebook,
          @"postToTwitter" : UIActivityTypePostToTwitter,
          @"postToWeibo" : UIActivityTypePostToWeibo,
          @"message" : UIActivityTypeMessage,
          @"mail" : UIActivityTypeMail,
          @"print" : UIActivityTypePrint,
          @"copyToPasteboard" : UIActivityTypeCopyToPasteboard,
          @"assignToContact" : UIActivityTypeAssignToContact,
          @"saveToCameraRoll" : UIActivityTypeSaveToCameraRoll,
          @"addToReadingList" : UIActivityTypeAddToReadingList,
          @"postToFlickr" : UIActivityTypePostToFlickr,
          @"postToVimeo" : UIActivityTypePostToVimeo,
          @"postToTencentWeibo" : UIActivityTypePostToTencentWeibo,
          @"airDrop" : UIActivityTypeAirDrop,
          @"openInIBooks" : UIActivityTypeOpenInIBooks,
          @"markupAsPDF" : UIActivityTypeMarkupAsPDF,
        }];

    if (@available(iOS 15.4, *)) {
      originalTypes[@"sharePlay"] = UIActivityTypeSharePlay;
    }

    if (@available(iOS 16.0, *)) {
      originalTypes[@"collaborationInviteWithLink"] =
          UIActivityTypeCollaborationInviteWithLink;
    }

    if (@available(iOS 16.0, *)) {
      originalTypes[@"collaborationCopyLink"] =
          UIActivityTypeCollaborationCopyLink;
    }
    if (@available(iOS 16.4, *)) {
      originalTypes[@"addToHomeScreen"] = UIActivityTypeAddToHomeScreen;
    }
    activityTypes = originalTypes;
  });
}

static UIActivityType activityTypeForString(NSString *activityTypeString) {
  initializeActivityTypeMapping();
  if ([activityTypes.allKeys containsObject:activityTypeString]) {
    return activityTypes[activityTypeString];
  }
  return nil;
}

// We need the companion to avoid ARC deadlock
@interface UIActivityViewSuccessCompanion : NSObject

@property FlutterResult result;
@property NSString *activityType;
@property BOOL completed;

- (id)initWithResult:(FlutterResult)result;

@end

@implementation UIActivityViewSuccessCompanion

- (id)initWithResult:(FlutterResult)result {
  if (self = [super init]) {
    self.result = result;
    self.completed = false;
  }
  return self;
}

// We use dealloc as the share-sheet might disappear (e.g. iCloud photo album
// creation) and could then reappear if the user cancels
- (void)dealloc {
  if (self.completed) {
    self.result(self.activityType);
  } else {
    self.result(@"");
  }
}

@end

@interface UIActivityViewSuccessController : UIActivityViewController

@property UIActivityViewSuccessCompanion *companion;

@end

@implementation UIActivityViewSuccessController
@end

@interface SharePlusData : NSObject <UIActivityItemSource>

@property(readonly, nonatomic, copy) NSString *subject;
@property(readonly, nonatomic, copy) NSString *text;
@property(readonly, nonatomic, copy) NSString *path;
@property(readonly, nonatomic, copy) NSString *mimeType;

- (instancetype)initWithSubject:(NSString *)subject
                           text:(NSString *)text NS_DESIGNATED_INITIALIZER;

- (instancetype)initWithFile:(NSString *)path
                    mimeType:(NSString *)mimeType NS_DESIGNATED_INITIALIZER;

- (instancetype)initWithFile:(NSString *)path
                    mimeType:(NSString *)mimeType
                     subject:(NSString *)subject NS_DESIGNATED_INITIALIZER;

- (instancetype)init
    __attribute__((unavailable("Use initWithSubject:text: instead")));

@end

@implementation SharePlusData

- (instancetype)init {
  [super doesNotRecognizeSelector:_cmd];
  return nil;
}

- (instancetype)initWithSubject:(NSString *)subject text:(NSString *)text {
  self = [super init];
  if (self) {
    _subject = [subject isKindOfClass:NSNull.class] ? @"" : subject;
    _text = text;
  }
  return self;
}

- (instancetype)initWithFile:(NSString *)path mimeType:(NSString *)mimeType {
  self = [super init];
  if (self) {
    _path = path;
    _mimeType = mimeType;
  }
  return self;
}

- (instancetype)initWithFile:(NSString *)path
                    mimeType:(NSString *)mimeType
                     subject:(NSString *)subject {
  self = [super init];
  if (self) {
    _path = path;
    _mimeType = mimeType;
    _subject = [subject isKindOfClass:NSNull.class] ? @"" : subject;
  }
  return self;
}

- (id)activityViewControllerPlaceholderItem:
    (UIActivityViewController *)activityViewController {
  return [self
      activityViewController:activityViewController
         itemForActivityType:@"dev.fluttercommunity.share_plus.placeholder"];
}

- (id)activityViewController:(UIActivityViewController *)activityViewController
         itemForActivityType:(UIActivityType)activityType {
  if (!_path || !_mimeType) {
    return _text;
  }

  // If the shared file is an image return an UIImage for the placeholder
  // to show a preview.
  if ([activityType
          isEqualToString:@"dev.fluttercommunity.share_plus.placeholder"] &&
      [_mimeType hasPrefix:@"image/"]) {
    UIImage *image = [UIImage imageWithContentsOfFile:_path];
    return image;
  }

  // Return an NSURL for the real share to conserve the file name
  NSURL *url = [NSURL fileURLWithPath:_path];
  return url;
}

- (NSString *)activityViewController:
                  (UIActivityViewController *)activityViewController
              subjectForActivityType:(UIActivityType)activityType {
  return _subject;
}

- (UIImage *)activityViewController:
                 (UIActivityViewController *)activityViewController
      thumbnailImageForActivityType:(UIActivityType)activityType
                      suggestedSize:(CGSize)suggestedSize {
  if (!_path || !_mimeType || ![_mimeType hasPrefix:@"image/"]) {
    return nil;
  }

  UIImage *image = [UIImage imageWithContentsOfFile:_path];
  return [self imageWithImage:image scaledToSize:suggestedSize];
}

- (UIImage *)imageWithImage:(UIImage *)image scaledToSize:(CGSize)newSize {
  UIGraphicsBeginImageContext(newSize);
  [image drawInRect:CGRectMake(0, 0, newSize.width, newSize.height)];
  UIImage *newImage = UIGraphicsGetImageFromCurrentImageContext();
  UIGraphicsEndImageContext();
  return newImage;
}

- (LPLinkMetadata *)activityViewControllerLinkMetadata:
    (UIActivityViewController *)activityViewController
    API_AVAILABLE(macos(10.15), ios(13.0), watchos(6.0)) {
  LPLinkMetadata *metadata = [[LPLinkMetadata alloc] init];

  if ([_subject length] > 0) {
    metadata.title = _subject;
  } else if ([_text length] > 0) {
    metadata.title = _text;
  }

  if (_path) {
    NSString *extesnion = [_path pathExtension];

    unsigned long long rawSize = (
        [[[NSFileManager defaultManager] attributesOfItemAtPath:_path
                                                          error:nil] fileSize]);
    NSString *readableSize = [NSByteCountFormatter
        stringFromByteCount:rawSize
                 countStyle:NSByteCountFormatterCountStyleFile];

    NSString *description = @"";

    if (![extesnion isEqualToString:@""]) {
      description =
          [description stringByAppendingString:[extesnion uppercaseString]];
      description = [description stringByAppendingString:@" • "];
      description = [description stringByAppendingString:readableSize];
    } else {
      description = [description stringByAppendingString:readableSize];
    }

    // https://stackoverflow.com/questions/60563773/ios-13-share-sheet-changing-subtitle-item-description
    metadata.originalURL = [NSURL fileURLWithPath:description];
    if (_mimeType && [_mimeType hasPrefix:@"image/"]) {
      UIImage *image = [UIImage imageWithContentsOfFile:_path];
      metadata.imageProvider = [[NSItemProvider alloc]
          initWithObject:[self imageWithImage:image
                                 scaledToSize:CGSizeMake(120, 120)]];
    }
  }

  return metadata;
}

@end

@implementation FPPSharePlusPlugin

+ (void)registerWithRegistrar:(NSObject<FlutterPluginRegistrar> *)registrar {
  FlutterMethodChannel *shareChannel =
      [FlutterMethodChannel methodChannelWithName:PLATFORM_CHANNEL
                                  binaryMessenger:registrar.messenger];

<<<<<<< HEAD
  [shareChannel
      setMethodCallHandler:^(FlutterMethodCall *call, FlutterResult result) {
        NSDictionary *arguments = [call arguments];
        NSNumber *originX = arguments[@"originX"];
        NSNumber *originY = arguments[@"originY"];
        NSNumber *originWidth = arguments[@"originWidth"];
        NSNumber *originHeight = arguments[@"originHeight"];
        NSArray *excludedActivityType = arguments[@"excludedActivityType"];

        CGRect originRect = CGRectZero;
        if (originX && originY && originWidth && originHeight) {
          originRect =
              CGRectMake([originX doubleValue], [originY doubleValue],
                         [originWidth doubleValue], [originHeight doubleValue]);
        }
=======
  [shareChannel setMethodCallHandler:^(FlutterMethodCall *call,
                                       FlutterResult result) {
    NSDictionary *arguments = [call arguments];
    NSNumber *originX = arguments[@"originX"];
    NSNumber *originY = arguments[@"originY"];
    NSNumber *originWidth = arguments[@"originWidth"];
    NSNumber *originHeight = arguments[@"originHeight"];

    CGRect originRect = CGRectZero;
    if (originX && originY && originWidth && originHeight) {
      originRect =
          CGRectMake([originX doubleValue], [originY doubleValue],
                     [originWidth doubleValue], [originHeight doubleValue]);
    }
>>>>>>> 160a0182

    if ([@"share" isEqualToString:call.method]) {
      NSString *shareText = arguments[@"text"];
      NSArray *paths = arguments[@"paths"];
      NSArray *mimeTypes = arguments[@"mimeTypes"];
      NSString *uri = arguments[@"uri"];

      // Use title field for consistency with Android.
      // Subject field should only be used on email subjects.
      NSString *shareTitle = arguments[@"title"];
      if (!shareTitle) {
        // fallback to be backwards compatible with the subject field.
        shareTitle = arguments[@"subject"];
      }

      // Check if text provided is valid
      if (shareText && shareText.length == 0) {
        result([FlutterError errorWithCode:@"error"
                                   message:@"Non-empty text expected"
                                   details:nil]);
        return;
      }

<<<<<<< HEAD
          UIViewController *rootViewController = RootViewController();
          if (!rootViewController) {
            result([FlutterError errorWithCode:@"error"
                                       message:@"No root view controller found"
                                       details:nil]);
            return;
          }
          UIViewController *topViewController =
              TopViewControllerForViewController(rootViewController);

          [self shareText:shareText
                           subject:shareSubject
              excludedActivityType:excludedActivityType
                    withController:topViewController
                          atSource:originRect
                          toResult:result];
        } else if ([@"shareFiles" isEqualToString:call.method]) {
          NSArray *paths = arguments[@"paths"];
          NSArray *mimeTypes = arguments[@"mimeTypes"];
          NSString *subject = arguments[@"subject"];
          NSString *text = arguments[@"text"];

          if (paths.count == 0) {
            result([FlutterError errorWithCode:@"error"
                                       message:@"Non-empty paths expected"
                                       details:nil]);
            return;
          }
=======
      // Check if title provided is valid
      if (shareTitle && shareTitle.length == 0) {
        result([FlutterError errorWithCode:@"error"
                                   message:@"Non-empty title expected"
                                   details:nil]);
        return;
      }
>>>>>>> 160a0182

      // Check if uri provided is valid
      if (uri && uri.length == 0) {
        result([FlutterError errorWithCode:@"error"
                                   message:@"Non-empty uri expected"
                                   details:nil]);
        return;
      }

<<<<<<< HEAD
          UIViewController *rootViewController = RootViewController();
          if (!rootViewController) {
            result([FlutterError errorWithCode:@"error"
                                       message:@"No root view controller found"
                                       details:nil]);
            return;
          }
          UIViewController *topViewController =
              TopViewControllerForViewController(rootViewController);
          [self shareFiles:paths
                      withMimeType:mimeTypes
                       withSubject:subject
                          withText:text
              excludedActivityType:excludedActivityType
                    withController:topViewController
                          atSource:originRect
                          toResult:result];
        } else if ([@"shareUri" isEqualToString:call.method]) {
          NSString *uri = arguments[@"uri"];

          if (uri.length == 0) {
            result([FlutterError errorWithCode:@"error"
                                       message:@"Non-empty uri expected"
                                       details:nil]);
            return;
          }
=======
      // Check if files provided are valid
      if (paths) {
        // If paths provided, it should not be empty
        if (paths.count == 0) {
          result([FlutterError errorWithCode:@"error"
                                     message:@"Non-empty paths expected"
                                     details:nil]);
          return;
        }
>>>>>>> 160a0182

        // If paths provided, paths should not be empty
        for (NSString *path in paths) {
          if (path.length == 0) {
            result([FlutterError errorWithCode:@"error"
                                       message:@"Each path must not be empty"
                                       details:nil]);
            return;
          }
<<<<<<< HEAD
          UIViewController *topViewController =
              TopViewControllerForViewController(rootViewController);

          [self shareUri:uri
              excludedActivityType:excludedActivityType
                    withController:topViewController
                          atSource:originRect
                          toResult:result];
        } else {
          result(FlutterMethodNotImplemented);
=======
>>>>>>> 160a0182
        }

        if (mimeTypes && mimeTypes.count != paths.count) {
          result([FlutterError
              errorWithCode:@"error"
                    message:@"Paths and mimeTypes should have same length"
                    details:nil]);
          return;
        }
      }

      // Check if root view controller is valid
      UIViewController *rootViewController = RootViewController();
      if (!rootViewController) {
        result([FlutterError errorWithCode:@"error"
                                   message:@"No root view controller found"
                                   details:nil]);
        return;
      }
      UIViewController *topViewController =
          TopViewControllerForViewController(rootViewController);

      if (uri) {
        [self shareUri:uri
            withController:topViewController
                  atSource:originRect
                  toResult:result];
      } else if (paths) {
        [self shareFiles:paths
              withMimeType:mimeTypes
               withSubject:shareTitle
                  withText:shareText
            withController:rootViewController
                  atSource:originRect
                  toResult:result];
      } else if (shareText) {
        [self shareText:shareText
                   subject:shareTitle
            withController:rootViewController
                  atSource:originRect
                  toResult:result];
      } else {
        result([FlutterError errorWithCode:@"error"
                                   message:@"No share content provided"
                                   details:nil]);
      }
    } else {
      result(FlutterMethodNotImplemented);
    }
  }];
}

+ (void)share:(NSArray *)shareItems
             withSubject:(NSString *)subject
    excludedActivityType:(NSArray *)excludedActivityType
          withController:(UIViewController *)controller
                atSource:(CGRect)origin
                toResult:(FlutterResult)result {
  UIActivityViewSuccessController *activityViewController =
      [[UIActivityViewSuccessController alloc] initWithActivityItems:shareItems
                                               applicationActivities:nil];

  // Force subject when sharing a raw url or files
  if (![subject isKindOfClass:[NSNull class]]) {
    [activityViewController setValue:subject forKey:@"subject"];
  }
  NSMutableArray *excludedActivityTypes = [[NSMutableArray alloc] init];
  for (NSString *type in excludedActivityType) {
    UIActivityType activityType = activityTypeForString(type);
    if (activityType != nil) {
      [excludedActivityTypes addObject:activityType];
    }
  }
  activityViewController.excludedActivityTypes = excludedActivityTypes;
  activityViewController.popoverPresentationController.sourceView =
      controller.view;
  BOOL isCoordinateSpaceOfSourceView =
      CGRectContainsRect(controller.view.frame, origin);

  // If device is e.g. an iPad then hasPopoverPresentationController is true
  BOOL hasPopoverPresentationController =
      [activityViewController popoverPresentationController] != NULL;
  if (hasPopoverPresentationController &&
      (!isCoordinateSpaceOfSourceView || CGRectIsEmpty(origin))) {
    NSString *sharePositionIssue = [NSString
        stringWithFormat:
            @"sharePositionOrigin: argument must be set, %@ must be non-zero "
            @"and within coordinate space of source view: %@",
            NSStringFromCGRect(origin),
            NSStringFromCGRect(controller.view.bounds)];

    result([FlutterError errorWithCode:@"error"
                               message:sharePositionIssue
                               details:nil]);
    return;
  }

  if (!CGRectIsEmpty(origin)) {
    activityViewController.popoverPresentationController.sourceRect = origin;
  }

  UIActivityViewSuccessCompanion *companion =
      [[UIActivityViewSuccessCompanion alloc] initWithResult:result];
  activityViewController.companion = companion;
  activityViewController.completionWithItemsHandler =
      ^(UIActivityType activityType, BOOL completed, NSArray *returnedItems,
        NSError *activityError) {
        companion.activityType = activityType;
        companion.completed = completed;
      };

  [controller presentViewController:activityViewController
                           animated:YES
                         completion:nil];
}

+ (void)shareUri:(NSString *)uri
    excludedActivityType:(NSArray *)excludedActivityType
          withController:(UIViewController *)controller
                atSource:(CGRect)origin
                toResult:(FlutterResult)result {
  NSURL *data = [NSURL URLWithString:uri];
  [self share:@[ data ]
               withSubject:nil
      excludedActivityType:excludedActivityType
            withController:controller
                  atSource:origin
                  toResult:result];
}

+ (void)shareText:(NSString *)shareText
                 subject:(NSString *)subject
    excludedActivityType:(NSArray *)excludedActivityType
          withController:(UIViewController *)controller
                atSource:(CGRect)origin
                toResult:(FlutterResult)result {
  NSObject *data = [[SharePlusData alloc] initWithSubject:subject
                                                     text:shareText];
  [self share:@[ data ]
               withSubject:subject
      excludedActivityType:excludedActivityType
            withController:controller
                  atSource:origin
                  toResult:result];
}

+ (void)shareFiles:(NSArray *)paths
            withMimeType:(NSArray *)mimeTypes
             withSubject:(NSString *)subject
                withText:(NSString *)text
    excludedActivityType:(NSArray *)excludedActivityType
          withController:(UIViewController *)controller
                atSource:(CGRect)origin
                toResult:(FlutterResult)result {
  NSMutableArray *items = [[NSMutableArray alloc] init];

  for (int i = 0; i < [paths count]; i++) {
    NSString *path = paths[i];
    NSString *mimeType = mimeTypes[i];
    [items addObject:[[SharePlusData alloc] initWithFile:path
                                                mimeType:mimeType
                                                 subject:subject]];
  }
  if (text != nil) {
    NSObject *data = [[SharePlusData alloc] initWithSubject:subject text:text];
    [items addObject:data];
  }

  [self share:items
               withSubject:subject
      excludedActivityType:excludedActivityType
            withController:controller
                  atSource:origin
                  toResult:result];
}

@end<|MERGE_RESOLUTION|>--- conflicted
+++ resolved
@@ -300,23 +300,6 @@
       [FlutterMethodChannel methodChannelWithName:PLATFORM_CHANNEL
                                   binaryMessenger:registrar.messenger];
 
-<<<<<<< HEAD
-  [shareChannel
-      setMethodCallHandler:^(FlutterMethodCall *call, FlutterResult result) {
-        NSDictionary *arguments = [call arguments];
-        NSNumber *originX = arguments[@"originX"];
-        NSNumber *originY = arguments[@"originY"];
-        NSNumber *originWidth = arguments[@"originWidth"];
-        NSNumber *originHeight = arguments[@"originHeight"];
-        NSArray *excludedActivityType = arguments[@"excludedActivityType"];
-
-        CGRect originRect = CGRectZero;
-        if (originX && originY && originWidth && originHeight) {
-          originRect =
-              CGRectMake([originX doubleValue], [originY doubleValue],
-                         [originWidth doubleValue], [originHeight doubleValue]);
-        }
-=======
   [shareChannel setMethodCallHandler:^(FlutterMethodCall *call,
                                        FlutterResult result) {
     NSDictionary *arguments = [call arguments];
@@ -324,6 +307,7 @@
     NSNumber *originY = arguments[@"originY"];
     NSNumber *originWidth = arguments[@"originWidth"];
     NSNumber *originHeight = arguments[@"originHeight"];
+    NSArray *excludedActivityType = arguments[@"excludedActivityType"];
 
     CGRect originRect = CGRectZero;
     if (originX && originY && originWidth && originHeight) {
@@ -331,7 +315,6 @@
           CGRectMake([originX doubleValue], [originY doubleValue],
                      [originWidth doubleValue], [originHeight doubleValue]);
     }
->>>>>>> 160a0182
 
     if ([@"share" isEqualToString:call.method]) {
       NSString *shareText = arguments[@"text"];
@@ -355,36 +338,6 @@
         return;
       }
 
-<<<<<<< HEAD
-          UIViewController *rootViewController = RootViewController();
-          if (!rootViewController) {
-            result([FlutterError errorWithCode:@"error"
-                                       message:@"No root view controller found"
-                                       details:nil]);
-            return;
-          }
-          UIViewController *topViewController =
-              TopViewControllerForViewController(rootViewController);
-
-          [self shareText:shareText
-                           subject:shareSubject
-              excludedActivityType:excludedActivityType
-                    withController:topViewController
-                          atSource:originRect
-                          toResult:result];
-        } else if ([@"shareFiles" isEqualToString:call.method]) {
-          NSArray *paths = arguments[@"paths"];
-          NSArray *mimeTypes = arguments[@"mimeTypes"];
-          NSString *subject = arguments[@"subject"];
-          NSString *text = arguments[@"text"];
-
-          if (paths.count == 0) {
-            result([FlutterError errorWithCode:@"error"
-                                       message:@"Non-empty paths expected"
-                                       details:nil]);
-            return;
-          }
-=======
       // Check if title provided is valid
       if (shareTitle && shareTitle.length == 0) {
         result([FlutterError errorWithCode:@"error"
@@ -392,7 +345,6 @@
                                    details:nil]);
         return;
       }
->>>>>>> 160a0182
 
       // Check if uri provided is valid
       if (uri && uri.length == 0) {
@@ -402,34 +354,6 @@
         return;
       }
 
-<<<<<<< HEAD
-          UIViewController *rootViewController = RootViewController();
-          if (!rootViewController) {
-            result([FlutterError errorWithCode:@"error"
-                                       message:@"No root view controller found"
-                                       details:nil]);
-            return;
-          }
-          UIViewController *topViewController =
-              TopViewControllerForViewController(rootViewController);
-          [self shareFiles:paths
-                      withMimeType:mimeTypes
-                       withSubject:subject
-                          withText:text
-              excludedActivityType:excludedActivityType
-                    withController:topViewController
-                          atSource:originRect
-                          toResult:result];
-        } else if ([@"shareUri" isEqualToString:call.method]) {
-          NSString *uri = arguments[@"uri"];
-
-          if (uri.length == 0) {
-            result([FlutterError errorWithCode:@"error"
-                                       message:@"Non-empty uri expected"
-                                       details:nil]);
-            return;
-          }
-=======
       // Check if files provided are valid
       if (paths) {
         // If paths provided, it should not be empty
@@ -439,7 +363,6 @@
                                      details:nil]);
           return;
         }
->>>>>>> 160a0182
 
         // If paths provided, paths should not be empty
         for (NSString *path in paths) {
@@ -449,19 +372,6 @@
                                        details:nil]);
             return;
           }
-<<<<<<< HEAD
-          UIViewController *topViewController =
-              TopViewControllerForViewController(rootViewController);
-
-          [self shareUri:uri
-              excludedActivityType:excludedActivityType
-                    withController:topViewController
-                          atSource:originRect
-                          toResult:result];
-        } else {
-          result(FlutterMethodNotImplemented);
-=======
->>>>>>> 160a0182
         }
 
         if (mimeTypes && mimeTypes.count != paths.count) {
@@ -472,6 +382,9 @@
           return;
         }
       }
+      
+      
+      
 
       // Check if root view controller is valid
       UIViewController *rootViewController = RootViewController();
@@ -486,6 +399,7 @@
 
       if (uri) {
         [self shareUri:uri
+  excludedActivityType:excludedActivityType
             withController:topViewController
                   atSource:originRect
                   toResult:result];
@@ -494,12 +408,14 @@
               withMimeType:mimeTypes
                withSubject:shareTitle
                   withText:shareText
+    excludedActivityType:excludedActivityType
             withController:rootViewController
                   atSource:originRect
                   toResult:result];
       } else if (shareText) {
         [self shareText:shareText
                    subject:shareTitle
+   excludedActivityType:excludedActivityType
             withController:rootViewController
                   atSource:originRect
                   toResult:result];
@@ -515,27 +431,32 @@
 }
 
 + (void)share:(NSArray *)shareItems
-             withSubject:(NSString *)subject
-    excludedActivityType:(NSArray *)excludedActivityType
-          withController:(UIViewController *)controller
-                atSource:(CGRect)origin
-                toResult:(FlutterResult)result {
+       withSubject:(NSString *)subject
+excludedActivityType:(NSArray *)excludedActivityType
+    withController:(UIViewController *)controller
+          atSource:(CGRect)origin
+          toResult:(FlutterResult)result {
   UIActivityViewSuccessController *activityViewController =
       [[UIActivityViewSuccessController alloc] initWithActivityItems:shareItems
                                                applicationActivities:nil];
+  
+  NSMutableArray *excludedActivityTypes = [[NSMutableArray alloc] init];
+  if(excludedActivityType.count > 0){
+    for (NSString *type in excludedActivityType) {
+      UIActivityType activityType = activityTypeForString(type);
+      if (activityType != nil) {
+        [excludedActivityTypes addObject:activityType];
+      }
+    }
+    activityViewController.excludedActivityTypes = excludedActivityTypes;
+  }
+  
 
   // Force subject when sharing a raw url or files
   if (![subject isKindOfClass:[NSNull class]]) {
     [activityViewController setValue:subject forKey:@"subject"];
   }
-  NSMutableArray *excludedActivityTypes = [[NSMutableArray alloc] init];
-  for (NSString *type in excludedActivityType) {
-    UIActivityType activityType = activityTypeForString(type);
-    if (activityType != nil) {
-      [excludedActivityTypes addObject:activityType];
-    }
-  }
-  activityViewController.excludedActivityTypes = excludedActivityTypes;
+
   activityViewController.popoverPresentationController.sourceView =
       controller.view;
   BOOL isCoordinateSpaceOfSourceView =
@@ -579,43 +500,43 @@
 }
 
 + (void)shareUri:(NSString *)uri
-    excludedActivityType:(NSArray *)excludedActivityType
-          withController:(UIViewController *)controller
-                atSource:(CGRect)origin
-                toResult:(FlutterResult)result {
+excludedActivityType:(NSArray *)excludedActivityType
+    withController:(UIViewController *)controller
+          atSource:(CGRect)origin
+          toResult:(FlutterResult)result {
   NSURL *data = [NSURL URLWithString:uri];
   [self share:@[ data ]
-               withSubject:nil
-      excludedActivityType:excludedActivityType
-            withController:controller
-                  atSource:origin
-                  toResult:result];
+         withSubject:nil
+excludedActivityType: excludedActivityType
+      withController:controller
+            atSource:origin
+            toResult:result];
 }
 
 + (void)shareText:(NSString *)shareText
-                 subject:(NSString *)subject
-    excludedActivityType:(NSArray *)excludedActivityType
-          withController:(UIViewController *)controller
-                atSource:(CGRect)origin
-                toResult:(FlutterResult)result {
+           subject:(NSString *)subject
+excludedActivityType:(NSArray *)excludedActivityType
+    withController:(UIViewController *)controller
+          atSource:(CGRect)origin
+          toResult:(FlutterResult)result {
   NSObject *data = [[SharePlusData alloc] initWithSubject:subject
                                                      text:shareText];
   [self share:@[ data ]
-               withSubject:subject
-      excludedActivityType:excludedActivityType
-            withController:controller
-                  atSource:origin
-                  toResult:result];
+         withSubject:subject
+excludedActivityType: excludedActivityType
+      withController:controller
+            atSource:origin
+            toResult:result];
 }
 
 + (void)shareFiles:(NSArray *)paths
-            withMimeType:(NSArray *)mimeTypes
-             withSubject:(NSString *)subject
-                withText:(NSString *)text
-    excludedActivityType:(NSArray *)excludedActivityType
-          withController:(UIViewController *)controller
-                atSource:(CGRect)origin
-                toResult:(FlutterResult)result {
+      withMimeType:(NSArray *)mimeTypes
+       withSubject:(NSString *)subject
+          withText:(NSString *)text
+excludedActivityType:(NSArray *)excludedActivityType
+    withController:(UIViewController *)controller
+          atSource:(CGRect)origin
+          toResult:(FlutterResult)result {
   NSMutableArray *items = [[NSMutableArray alloc] init];
 
   for (int i = 0; i < [paths count]; i++) {
@@ -631,11 +552,11 @@
   }
 
   [self share:items
-               withSubject:subject
-      excludedActivityType:excludedActivityType
-            withController:controller
-                  atSource:origin
-                  toResult:result];
+         withSubject:subject
+excludedActivityType: excludedActivityType
+      withController:controller
+            atSource:origin
+            toResult:result];
 }
 
 @end