--- conflicted
+++ resolved
@@ -8,11 +8,7 @@
 import 'package:share_plus_platform_interface/share_plus_platform_interface.dart';
 
 export 'package:share_plus_platform_interface/share_plus_platform_interface.dart'
-<<<<<<< HEAD
-    show ShareResult, ShareResultStatus, XFile, CupertinoActivityType;
-=======
     show ShareResult, ShareResultStatus, XFile, ShareParams;
->>>>>>> 160a0182
 
 export 'src/share_plus_linux.dart';
 export 'src/share_plus_windows.dart'
@@ -123,10 +119,6 @@
   /// origin rect for the share sheet to popover from on iPads and Macs. It has no effect
   /// on other devices.
   ///
-  /// The optional [excludedActivityType] parameter is used to exclude services on iOS and macOS that
-  /// you feel are not suitable for your content.
-  /// It has no effect on other platforms.
-  ///
   /// May throw [PlatformException]
   /// from [MethodChannel].
   ///
@@ -135,21 +127,13 @@
   static Future<ShareResult> shareUri(
     Uri uri, {
     Rect? sharePositionOrigin,
-    List<CupertinoActivityType>? excludedActivityType,
   }) async {
-<<<<<<< HEAD
-    return _platform.shareUri(
-      uri,
-      sharePositionOrigin: sharePositionOrigin,
-      excludedActivityType: excludedActivityType,
-=======
     return SharePlus.instance.share(
       ShareParams(
         uri: uri,
         sharePositionOrigin: sharePositionOrigin,
         downloadFallbackEnabled: downloadFallbackEnabled,
       ),
->>>>>>> 160a0182
     );
   }
 
@@ -165,10 +149,6 @@
   /// The optional [sharePositionOrigin] parameter can be used to specify a global
   /// origin rect for the share sheet to popover from on iPads and Macs. It has no effect
   /// on other devices.
-  ///
-  /// The optional [excludedActivityType] parameter is used to exclude services on iOS and macOS that
-  /// you feel are not suitable for your content.
-  /// It has no effect on other platforms.
   ///
   /// May throw [PlatformException] or [FormatException]
   /// from [MethodChannel].
@@ -197,16 +177,8 @@
     String text, {
     String? subject,
     Rect? sharePositionOrigin,
-    List<CupertinoActivityType>? excludedActivityType,
   }) async {
     assert(text.isNotEmpty);
-<<<<<<< HEAD
-    return _platform.share(
-      text,
-      subject: subject,
-      sharePositionOrigin: sharePositionOrigin,
-      excludedActivityType: excludedActivityType,
-=======
     return SharePlus.instance.share(
       ShareParams(
         text: text,
@@ -214,7 +186,6 @@
         sharePositionOrigin: sharePositionOrigin,
         downloadFallbackEnabled: downloadFallbackEnabled,
       ),
->>>>>>> 160a0182
     );
   }
 
@@ -237,10 +208,6 @@
   /// origin rect for the share sheet to popover from on iPads and Macs. It has no effect
   /// on other devices.
   ///
-  /// The optional [excludedActivityType] parameter is used to exclude services on iOS and macOS that
-  /// you feel are not suitable for your content.
-  /// It has no effect on other platforms.
-  ///
   /// The optional parameter [fileNameOverrides] can be used to override the names of shared files
   /// When set, the list length must match the number of [files] to share.
   /// This is useful when sharing files that were created by [`XFile.fromData`](https://github.com/flutter/packages/blob/754de1918a339270b70971b6841cf1e04dd71050/packages/cross_file/lib/src/types/io.dart#L43),
@@ -256,19 +223,9 @@
     String? subject,
     String? text,
     Rect? sharePositionOrigin,
-    List<CupertinoActivityType>? excludedActivityType,
     List<String>? fileNameOverrides,
   }) async {
     assert(files.isNotEmpty);
-<<<<<<< HEAD
-    return _platform.shareXFiles(
-      files,
-      subject: subject,
-      text: text,
-      sharePositionOrigin: sharePositionOrigin,
-      excludedActivityType: excludedActivityType,
-      fileNameOverrides: fileNameOverrides,
-=======
     return SharePlus.instance.share(
       ShareParams(
         files: files,
@@ -278,7 +235,6 @@
         fileNameOverrides: fileNameOverrides,
         downloadFallbackEnabled: downloadFallbackEnabled,
       ),
->>>>>>> 160a0182
     );
   }
 }