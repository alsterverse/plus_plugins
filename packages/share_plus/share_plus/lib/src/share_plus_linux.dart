--- conflicted
+++ resolved
@@ -17,33 +17,11 @@
   }
 
   @override
-<<<<<<< HEAD
-  Future<ShareResult> shareUri(
-    Uri uri, {
-    String? subject,
-    String? text,
-    Rect? sharePositionOrigin,
-    List<CupertinoActivityType>? excludedActivityType,
-  }) async {
-    throw UnimplementedError(
-        'shareUri() has not been implemented on Linux. Use share().');
-  }
-
-  /// Share text.
-  @override
-  Future<ShareResult> share(
-    String text, {
-    String? subject,
-    Rect? sharePositionOrigin,
-    List<CupertinoActivityType>? excludedActivityType,
-  }) async {
-=======
   Future<ShareResult> share(ShareParams params) async {
     if (params.files?.isNotEmpty == true) {
       throw UnimplementedError('Sharing files not supported on Linux');
     }
 
->>>>>>> 160a0182
     final queryParameters = {
       if (params.subject != null) 'subject': params.subject,
       if (params.uri != null) 'body': params.uri.toString(),
@@ -69,22 +47,4 @@
 
     return ShareResult.unavailable;
   }
-<<<<<<< HEAD
-
-  /// Share [XFile] objects with Result.
-  @override
-  Future<ShareResult> shareXFiles(
-    List<XFile> files, {
-    String? subject,
-    String? text,
-    Rect? sharePositionOrigin,
-    List<CupertinoActivityType>? excludedActivityType,
-    List<String>? fileNameOverrides,
-  }) {
-    throw UnimplementedError(
-      'shareXFiles() has not been implemented on Linux.',
-    );
-  }
-=======
->>>>>>> 160a0182
 }