import 'dart:developer' as developer;
import 'dart:js_interop';
import 'dart:typed_data';

import 'package:flutter_web_plugins/flutter_web_plugins.dart';
import 'package:meta/meta.dart';
import 'package:mime/mime.dart' show lookupMimeType;
import 'package:share_plus_platform_interface/share_plus_platform_interface.dart';
import 'package:url_launcher_platform_interface/url_launcher_platform_interface.dart';
import 'package:url_launcher_web/url_launcher_web.dart';
import 'package:web/web.dart';

/// The web implementation of [SharePlatform].
class SharePlusWebPlugin extends SharePlatform {
  final UrlLauncherPlatform urlLauncher;

  /// Registers this class as the default instance of [SharePlatform].
  static void registerWith(Registrar registrar) {
    SharePlatform.instance = SharePlusWebPlugin(UrlLauncherPlugin());
  }

  final Navigator _navigator;

  /// A constructor that allows tests to override the window object used by the plugin.
  SharePlusWebPlugin(
    this.urlLauncher, {
    @visibleForTesting Navigator? debugNavigator,
  }) : _navigator = debugNavigator ?? window.navigator;

  @override
<<<<<<< HEAD
  Future<ShareResult> shareUri(
    Uri uri, {
    Rect? sharePositionOrigin,
    List<CupertinoActivityType>? excludedActivityType,
  }) async {
    final data = ShareData(
      url: uri.toString(),
    );
=======
  Future<ShareResult> share(ShareParams params) async {
    // Prepare share data params
    final ShareData data = await prepareData(params);
>>>>>>> 160a0182

    // Check if can share
    final bool canShare;
    try {
      canShare = _navigator.canShare(data);
    } on NoSuchMethodError catch (e) {
      developer.log(
        'Share API is not supported in this User Agent.',
        error: e,
      );

      return _fallback(params, 'Navigator.canShare() is unavailable');
    }

    if (!canShare) {
      return _fallback(params, 'Navigator.canShare() is false');
    }

    try {
      await _navigator.share(data).toDart;
    } on DOMException catch (e) {
      if (e.name case 'AbortError') {
        return _resultDismissed;
      }

      developer.log(
        'Failed to share uri',
        error: '${e.name}: ${e.message}',
      );

      return _fallback(params, 'Navigator.share() failed: ${e.message}');
    }

    return ShareResult.unavailable;
  }

<<<<<<< HEAD
  @override
  Future<ShareResult> share(
    String text, {
    String? subject,
    Rect? sharePositionOrigin,
    List<CupertinoActivityType>? excludedActivityType,
  }) async {
    final ShareData data;
    if (subject != null && subject.isNotEmpty) {
      data = ShareData(
        title: subject,
        text: text,
      );
    } else {
      data = ShareData(
        text: text,
      );
    }

    final bool canShare;
    try {
      canShare = _navigator.canShare(data);
    } on NoSuchMethodError catch (e) {
      developer.log(
        'Share API is not supported in this User Agent.',
        error: e,
      );

      // Navigator is not available or the webPage is not served on https
      final queryParameters = {
        if (subject != null) 'subject': subject,
        'body': text,
      };

      // see https://github.com/dart-lang/sdk/issues/43838#issuecomment-823551891
      final uri = Uri(
        scheme: 'mailto',
        query: queryParameters.entries
            .map((e) =>
                '${Uri.encodeComponent(e.key)}=${Uri.encodeComponent(e.value)}')
            .join('&'),
      );
=======
  Future<ShareData> prepareData(ShareParams params) async {
    // Prepare share data params
    final uri = params.uri?.toString();
    final text = params.text;
    final title = params.subject ?? params.title;
    ShareData data;
>>>>>>> 160a0182

    // Prepare files
    final webFiles = <File>[];
    if (params.files != null) {
      final files = params.files;
      if (files != null && files.isNotEmpty == true) {
        for (var index = 0; index < files.length; index++) {
          final xFile = files[index];
          final filename = params.fileNameOverrides?.elementAt(index);
          webFiles.add(await _fromXFile(xFile, nameOverride: filename));
        }
      }
    }

    if (uri == null && text == null && webFiles.isEmpty) {
      throw ArgumentError(
        'At least one of uri, text, or files must be provided',
      );
    }

<<<<<<< HEAD
  /// Share [XFile] objects.
  ///
  /// Remarks for the web implementation:
  /// This uses the [Web Share API](https://web.dev/web-share/) if it's
  /// available. This builds on the
  /// [`cross_file`](https://pub.dev/packages/cross_file) package.
  @override
  Future<ShareResult> shareXFiles(
    List<XFile> files, {
    String? subject,
    String? text,
    Rect? sharePositionOrigin,
    List<String>? fileNameOverrides,
    List<CupertinoActivityType>? excludedActivityType,
  }) async {
    assert(
        fileNameOverrides == null || files.length == fileNameOverrides.length);
    final webFiles = <File>[];
    for (var index = 0; index < files.length; index++) {
      final xFile = files[index];
      final filename = fileNameOverrides?.elementAt(index);
      webFiles.add(await _fromXFile(xFile, nameOverride: filename));
=======
    if (uri != null && text != null) {
      throw ArgumentError('Only one of uri or text can be provided');
>>>>>>> 160a0182
    }

    if (uri != null) {
      data = ShareData(
        url: uri,
      );
    } else if (webFiles.isNotEmpty && text != null && title != null) {
      data = ShareData(
        text: text,
        title: title,
        files: webFiles.toJS,
      );
    } else if (webFiles.isNotEmpty && text != null) {
      data = ShareData(
        text: text,
        files: webFiles.toJS,
      );
    } else if (webFiles.isNotEmpty && title != null) {
      data = ShareData(
        title: title,
        files: webFiles.toJS,
      );
    } else if (webFiles.isNotEmpty) {
      data = ShareData(
        files: webFiles.toJS,
      );
    } else if (text != null && title != null) {
      data = ShareData(
        text: text,
        title: title,
      );
    } else {
      data = ShareData(
        text: text!,
      );
    }

    return data;
  }

  /// Fallback method to when sharing on web fails.
  /// If [ShareParams.downloadFallbackEnabled] is true, it will attempt to download the files.
  /// If [ShareParams.mailToFallbackEnabled] is true, it will attempt to share text as email.
  /// Otherwise, it will throw an exception.
  Future<ShareResult> _fallback(ShareParams params, String error) async {
    developer.log(error);

    final subject = params.subject;
    final text = params.text ?? params.uri?.toString() ?? '';
    final files = params.files;
    final fileNameOverrides = params.fileNameOverrides;
    final downloadFallbackEnabled = params.downloadFallbackEnabled;
    final mailToFallbackEnabled = params.mailToFallbackEnabled;

    if (files != null && files.isNotEmpty) {
      if (downloadFallbackEnabled) {
        return _download(files, fileNameOverrides);
      } else {
        throw Exception(error);
      }
    }

    if (!mailToFallbackEnabled) {
      throw Exception(error);
    }

    final queryParameters = {
      if (subject != null) 'subject': subject,
      'body': text,
    };

    // see https://github.com/dart-lang/sdk/issues/43838#issuecomment-823551891
    final uri = Uri(
      scheme: 'mailto',
      query: queryParameters.entries
          .map((e) =>
              '${Uri.encodeComponent(e.key)}=${Uri.encodeComponent(e.value)}')
          .join('&'),
    );

    final launchResult = await urlLauncher.launchUrl(
      uri.toString(),
      const LaunchOptions(),
    );

    if (!launchResult) {
      throw Exception(error);
    }

    return ShareResult.unavailable;
  }

  Future<ShareResult> _download(
    List<XFile> files,
    List<String>? fileNameOverrides,
  ) async {
    developer.log('Download files as fallback');
    try {
      for (final (index, file) in files.indexed) {
        final bytes = await file.readAsBytes();

        final anchor = document.createElement('a') as HTMLAnchorElement
          ..href = Uri.dataFromBytes(bytes).toString()
          ..style.display = 'none'
          ..download = fileNameOverrides?.elementAt(index) ?? file.name;
        document.body!.children.add(anchor);
        anchor.click();
        anchor.remove();
      }

      return ShareResult.unavailable;
    } catch (error) {
      developer.log('Failed to download files', error: error);
      throw Exception('Failed to to download files: $error');
    }
  }

  static Future<File> _fromXFile(XFile file, {String? nameOverride}) async {
    final bytes = await file.readAsBytes();
    return File(
      [bytes.buffer.toJS].toJS,
      nameOverride ?? file.name,
      FilePropertyBag()..type = file.mimeType ?? _mimeTypeForPath(file, bytes),
    );
  }

  static String _mimeTypeForPath(XFile file, Uint8List bytes) {
    return lookupMimeType(file.name, headerBytes: bytes) ??
        'application/octet-stream';
  }
}

const _resultDismissed = ShareResult(
  '',
  ShareResultStatus.dismissed,
);<|MERGE_RESOLUTION|>--- conflicted
+++ resolved
@@ -28,20 +28,9 @@
   }) : _navigator = debugNavigator ?? window.navigator;
 
   @override
-<<<<<<< HEAD
-  Future<ShareResult> shareUri(
-    Uri uri, {
-    Rect? sharePositionOrigin,
-    List<CupertinoActivityType>? excludedActivityType,
-  }) async {
-    final data = ShareData(
-      url: uri.toString(),
-    );
-=======
   Future<ShareResult> share(ShareParams params) async {
     // Prepare share data params
     final ShareData data = await prepareData(params);
->>>>>>> 160a0182
 
     // Check if can share
     final bool canShare;
@@ -78,57 +67,12 @@
     return ShareResult.unavailable;
   }
 
-<<<<<<< HEAD
-  @override
-  Future<ShareResult> share(
-    String text, {
-    String? subject,
-    Rect? sharePositionOrigin,
-    List<CupertinoActivityType>? excludedActivityType,
-  }) async {
-    final ShareData data;
-    if (subject != null && subject.isNotEmpty) {
-      data = ShareData(
-        title: subject,
-        text: text,
-      );
-    } else {
-      data = ShareData(
-        text: text,
-      );
-    }
-
-    final bool canShare;
-    try {
-      canShare = _navigator.canShare(data);
-    } on NoSuchMethodError catch (e) {
-      developer.log(
-        'Share API is not supported in this User Agent.',
-        error: e,
-      );
-
-      // Navigator is not available or the webPage is not served on https
-      final queryParameters = {
-        if (subject != null) 'subject': subject,
-        'body': text,
-      };
-
-      // see https://github.com/dart-lang/sdk/issues/43838#issuecomment-823551891
-      final uri = Uri(
-        scheme: 'mailto',
-        query: queryParameters.entries
-            .map((e) =>
-                '${Uri.encodeComponent(e.key)}=${Uri.encodeComponent(e.value)}')
-            .join('&'),
-      );
-=======
   Future<ShareData> prepareData(ShareParams params) async {
     // Prepare share data params
     final uri = params.uri?.toString();
     final text = params.text;
     final title = params.subject ?? params.title;
     ShareData data;
->>>>>>> 160a0182
 
     // Prepare files
     final webFiles = <File>[];
@@ -149,33 +93,8 @@
       );
     }
 
-<<<<<<< HEAD
-  /// Share [XFile] objects.
-  ///
-  /// Remarks for the web implementation:
-  /// This uses the [Web Share API](https://web.dev/web-share/) if it's
-  /// available. This builds on the
-  /// [`cross_file`](https://pub.dev/packages/cross_file) package.
-  @override
-  Future<ShareResult> shareXFiles(
-    List<XFile> files, {
-    String? subject,
-    String? text,
-    Rect? sharePositionOrigin,
-    List<String>? fileNameOverrides,
-    List<CupertinoActivityType>? excludedActivityType,
-  }) async {
-    assert(
-        fileNameOverrides == null || files.length == fileNameOverrides.length);
-    final webFiles = <File>[];
-    for (var index = 0; index < files.length; index++) {
-      final xFile = files[index];
-      final filename = fileNameOverrides?.elementAt(index);
-      webFiles.add(await _fromXFile(xFile, nameOverride: filename));
-=======
     if (uri != null && text != null) {
       throw ArgumentError('Only one of uri or text can be provided');
->>>>>>> 160a0182
     }
 
     if (uri != null) {
