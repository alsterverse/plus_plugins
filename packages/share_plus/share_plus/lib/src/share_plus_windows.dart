/// The Windows implementation of `share_plus`.
library;

import 'package:share_plus/src/windows_version_helper.dart';
import 'package:share_plus_platform_interface/share_plus_platform_interface.dart';
import 'package:url_launcher_platform_interface/url_launcher_platform_interface.dart';
import 'package:url_launcher_windows/url_launcher_windows.dart';

/// The fallback Windows implementation of [SharePlatform], for older Windows versions.
///
class SharePlusWindowsPlugin extends SharePlatform {
  SharePlusWindowsPlugin(this.urlLauncher);

  final UrlLauncherPlatform urlLauncher;

  /// If the modern Share UI i.e. `DataTransferManager` is not available, then use this Dart class instead of platform specific implementation.
  ///
  static void registerWith() {
    if (!VersionHelper.instance.isWindows10RS5OrGreater) {
      SharePlatform.instance = SharePlusWindowsPlugin(UrlLauncherWindows());
    }
  }

  @override
<<<<<<< HEAD
  Future<ShareResult> shareUri(
    Uri uri, {
    String? subject,
    String? text,
    List<CupertinoActivityType>? excludedActivityType,
    Rect? sharePositionOrigin,
  }) async {
    throw UnimplementedError(
        'shareUri() has not been implemented on Windows. Use share().');
  }

  /// Share text.
  @override
  Future<ShareResult> share(
    String text, {
    String? subject,
    List<CupertinoActivityType>? excludedActivityType,
    Rect? sharePositionOrigin,
  }) async {
=======
  Future<ShareResult> share(ShareParams params) async {
    if (params.files?.isNotEmpty == true) {
      throw UnimplementedError(
        'sharing files is only available for Windows versions higher than 10.0.${VersionHelper.kWindows10RS5BuildNumber}.',
      );
    }

>>>>>>> 160a0182
    final queryParameters = {
      if (params.subject != null) 'subject': params.subject,
      if (params.uri != null) 'body': params.uri.toString(),
      if (params.text != null) 'body': params.text,
    };

    // see https://github.com/dart-lang/sdk/issues/43838#issuecomment-823551891
    final uri = Uri(
      scheme: 'mailto',
      query: queryParameters.entries
          .map((e) =>
              '${Uri.encodeComponent(e.key)}=${Uri.encodeComponent(e.value ?? '')}')
          .join('&'),
    );

    final launchResult = await urlLauncher.launchUrl(
      uri.toString(),
      const LaunchOptions(),
    );
    if (!launchResult) {
      throw Exception('Failed to launch $uri');
    }

    return ShareResult.unavailable;
  }
<<<<<<< HEAD

  /// Share [XFile] objects with Result.
  @override
  Future<ShareResult> shareXFiles(
    List<XFile> files, {
    String? subject,
    String? text,
    Rect? sharePositionOrigin,
    List<CupertinoActivityType>? excludedActivityType,
    List<String>? fileNameOverrides,
  }) {
    throw UnimplementedError(
      'shareXFiles() is only available for Windows versions higher than 10.0.${VersionHelper.kWindows10RS5BuildNumber}.',
    );
  }
=======
>>>>>>> 160a0182
}<|MERGE_RESOLUTION|>--- conflicted
+++ resolved
@@ -22,27 +22,6 @@
   }
 
   @override
-<<<<<<< HEAD
-  Future<ShareResult> shareUri(
-    Uri uri, {
-    String? subject,
-    String? text,
-    List<CupertinoActivityType>? excludedActivityType,
-    Rect? sharePositionOrigin,
-  }) async {
-    throw UnimplementedError(
-        'shareUri() has not been implemented on Windows. Use share().');
-  }
-
-  /// Share text.
-  @override
-  Future<ShareResult> share(
-    String text, {
-    String? subject,
-    List<CupertinoActivityType>? excludedActivityType,
-    Rect? sharePositionOrigin,
-  }) async {
-=======
   Future<ShareResult> share(ShareParams params) async {
     if (params.files?.isNotEmpty == true) {
       throw UnimplementedError(
@@ -50,7 +29,6 @@
       );
     }
 
->>>>>>> 160a0182
     final queryParameters = {
       if (params.subject != null) 'subject': params.subject,
       if (params.uri != null) 'body': params.uri.toString(),
@@ -76,22 +54,4 @@
 
     return ShareResult.unavailable;
   }
-<<<<<<< HEAD
-
-  /// Share [XFile] objects with Result.
-  @override
-  Future<ShareResult> shareXFiles(
-    List<XFile> files, {
-    String? subject,
-    String? text,
-    Rect? sharePositionOrigin,
-    List<CupertinoActivityType>? excludedActivityType,
-    List<String>? fileNameOverrides,
-  }) {
-    throw UnimplementedError(
-      'shareXFiles() is only available for Windows versions higher than 10.0.${VersionHelper.kWindows10RS5BuildNumber}.',
-    );
-  }
-=======
->>>>>>> 160a0182
 }